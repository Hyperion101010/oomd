--- conflicted
+++ resolved
@@ -74,11 +74,8 @@
     return {};
   }
 
-<<<<<<< HEAD
-  for (int i = 0; i < (signed)detector_group.size(); ++i) {
-=======
+  for (int i = 0; i < detector_group.size(); ++i) {
   for (Json::ArrayIndex i = 0; i < detector_group.size(); ++i) {
->>>>>>> b53c65f5
     if (i == 0 && detector_group[i].isString()) {
       ir_detectorgroup.name = detector_group[i].asString();
       continue;
